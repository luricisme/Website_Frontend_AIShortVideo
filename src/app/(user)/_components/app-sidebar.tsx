"use client";
import { Plus } from "lucide-react";

import { Button } from "@/components/ui/button";
import {
    Sidebar,
    SidebarContent,
    SidebarFooter,
    SidebarGroup,
    SidebarGroupContent,
    SidebarHeader,
    SidebarMenu,
    SidebarMenuButton,
    SidebarMenuItem,
} from "@/components/ui/sidebar";
import Image from "next/image";
import { usePathname } from "next/navigation";
import Link from "next/link";

import { icons } from "@/constants/icons";

// Menu items.
const items = [
    {
        title: "Home",
        url: "/",
        icon: <Image src={icons.home.svg} alt="Home" width={16} height={16} />,
    },
    {
        title: "Trending",
        url: "/trending",
        icon: <Image src={icons.trending.svg} alt="Trending" width={16} height={16} />,
    },
    {
        title: "Profile",
        url: "/profile",
        icon: <Image src={icons.profile.svg} alt="Profile" width={16} height={16} />,
    },
];

export function AppSidebar() {
    const pathname = usePathname();

    return (
        <Sidebar>
            <SidebarHeader>
                <div className="flex items-center justify-between px-4 py-2 gap-2 ">
                    <Image src={icons.logo.png} alt="Logo" width={40} height={40} />
                    <h1 className="text-lg font-bold">AI Short Video Creator</h1>
                </div>
            </SidebarHeader>
            <SidebarContent>
                <SidebarGroup>
                    <SidebarGroupContent>
                        <SidebarMenu>
                            {items.map((item) => (
                                <SidebarMenuItem key={item.title}>
                                    <SidebarMenuButton
                                        asChild
                                        isActive={
                                            pathname === item.url ||
                                            (pathname.startsWith(item.url) && item.url !== "/")
                                        }
                                    >
                                        <Link href={item.url}>
                                            {item.icon}
                                            <span className="ml-2 font-medium text-sm text-gray-700 dark:text-gray-200">
                                                {item.title}
                                            </span>
                                        </Link>
                                    </SidebarMenuButton>
                                </SidebarMenuItem>
                            ))}
                        </SidebarMenu>
                    </SidebarGroupContent>
                </SidebarGroup>
            </SidebarContent>
            <SidebarFooter>
                <div className="flex items-center justify-between px-4 py-2 gap-2 ">
<<<<<<< HEAD
                    <Button className="w-full flex items-center justify-center gap-2 cursor-pointer">
                        <Plus strokeWidth={4} />
                        <Link href={"/create-video"} className="text-sm font-bold">
                            Create Video
                        </Link>
                    </Button>
=======
                    <Link className={"w-full"} href={"/create-video"}>
                        <Button  className="w-full flex items-center justify-center gap-2 cursor-pointer">
                            <Plus strokeWidth={4} />
                            <p className="text-sm font-bold">Create Video</p>
                        </Button>

                    </Link>
>>>>>>> 247dc5a5
                </div>
            </SidebarFooter>
        </Sidebar>
    );
}<|MERGE_RESOLUTION|>--- conflicted
+++ resolved
@@ -77,22 +77,12 @@
             </SidebarContent>
             <SidebarFooter>
                 <div className="flex items-center justify-between px-4 py-2 gap-2 ">
-<<<<<<< HEAD
-                    <Button className="w-full flex items-center justify-center gap-2 cursor-pointer">
-                        <Plus strokeWidth={4} />
-                        <Link href={"/create-video"} className="text-sm font-bold">
-                            Create Video
-                        </Link>
-                    </Button>
-=======
                     <Link className={"w-full"} href={"/create-video"}>
-                        <Button  className="w-full flex items-center justify-center gap-2 cursor-pointer">
+                        <Button className="w-full flex items-center justify-center gap-2 cursor-pointer">
                             <Plus strokeWidth={4} />
                             <p className="text-sm font-bold">Create Video</p>
                         </Button>
-
                     </Link>
->>>>>>> 247dc5a5
                 </div>
             </SidebarFooter>
         </Sidebar>
